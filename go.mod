--- conflicted
+++ resolved
@@ -4,13 +4,8 @@
 
 require (
 	github.com/novln/macchiato v1.0.2
-<<<<<<< HEAD
 	github.com/onsi/ginkgo v1.16.4
-	github.com/onsi/gomega v1.10.1
-=======
-	github.com/onsi/ginkgo v1.16.2
 	github.com/onsi/gomega v1.13.0
->>>>>>> 264fa1a1
 	github.com/pkg/errors v0.9.1
 	github.com/setare/go-os-signals v0.1.0
 )